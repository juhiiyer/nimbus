--- conflicted
+++ resolved
@@ -1,705 +1,445 @@
-<!DOCTYPE html>
-<html lang="en">
-<head>
-    <meta charset="UTF-8">
-    <meta name="viewport" content="width=device-width, initial-scale=1.0">
-    <title>Dashboard - NIMBUS</title>
-<<<<<<< HEAD
-    <script src="https://cdn.tailwindcss.com"></script>
-    <script src="./config.js"></script>
-    <script src="./idb.js"></script>
-=======
-    <style>
-        body {
-            background-color: #f3f4f6;
-            min-height: 100vh;
-            background-image: url('background.png');
-            margin: 0;
-            font-family: Arial, sans-serif;
-        }
-
-        .hidden {
-            display: none;
-        }
-
-        /* Header Styles */
-        .header {
-            background-color: white;
-            box-shadow: 0 1px 3px rgba(0, 0, 0, 0.1);
-        }
-
-        .header-container {
-            max-width: 80rem;
-            margin: 0 auto;
-            padding: 1rem;
-        }
-
-        .header-content {
-            display: flex;
-            justify-content: space-between;
-            align-items: center;
-            height: 4rem;
-        }
-
-        .logo-section {
-            display: flex;
-            align-items: center;
-            gap: 0.75rem;
-        }
-
-        .logo-icon {
-            width: 2.5rem;
-            height: 2.5rem;
-            background: #9333ea;
-            border-radius: 0.5rem;
-            display: flex;
-            align-items: center;
-            justify-content: center;
-        }
-
-        .logo-icon span {
-            color: white;
-            font-weight: bold;
-            font-size: 1.125rem;
-            font-family: 'Comic Sans MS', cursive;
-        }
-
-        .logo-text {
-            font-size: 1.25rem;
-            font-weight: bold;
-            color: #1f2937;
-            font-family: 'Comic Sans MS', cursive;
-        }
-
-        .search-container {
-            flex: 1;
-            max-width: 32rem;
-            margin: 0 2rem;
-        }
-
-        .search-wrapper {
-            position: relative;
-        }
-
-        .search-icon {
-            position: absolute;
-            top: 50%;
-            left: 0.75rem;
-            transform: translateY(-50%);
-            pointer-events: none;
-            color: #9ca3af;
-        }
-
-        .search-input {
-            width: 100%;
-            padding: 0.5rem 1rem 0.5rem 2.5rem;
-            border: 1px solid #d1d5db;
-            border-radius: 0.5rem;
-            font-size: 1rem;
-            box-sizing: border-box;
-        }
-
-        .search-input:focus {
-            outline: none;
-            box-shadow: 0 0 0 2px #a855f7;
-            border-color: #a855f7;
-        }
-
-        /* Main Content Styles */
-        .main-content {
-            max-width: 80rem;
-            margin: 0 auto;
-            padding: 2rem 1rem;
-        }
-
-        .content-wrapper {
-            background: rgba(196, 181, 253, 0.2);
-            border-radius: 0.5rem;
-            padding: 1.5rem;
-        }
-
-        .content-title {
-            font-size: 1.5rem;
-            font-weight: 600;
-            margin-bottom: 1.5rem;
-            color: #1f2937;
-        }
-
-        /* File Upload Area */
-        .file-area {
-            min-height: 24rem;
-            border: 2px dashed #d1d5db;
-            border-radius: 0.5rem;
-            display: flex;
-            align-items: center;
-            justify-content: center;
-            flex-direction: column;
-            text-align: center;
-            color: #6b7280;
-        }
-
-        .file-area.drag-over {
-            border-color: #a855f7;
-            background-color: #faf5ff;
-        }
-
-        .file-area h3 {
-            margin: 1rem 0 0.5rem 0;
-            font-size: 1rem;
-            font-weight: 500;
-            color: #111827;
-        }
-
-        .file-area p {
-            margin: 0 0 1.5rem 0;
-            font-size: 0.875rem;
-        }
-
-        .upload-btn {
-            background-color: #9333ea;
-            color: white;
-            padding: 0.5rem 1rem;
-            border-radius: 0.375rem;
-            cursor: pointer;
-            text-align: center;
-            display: inline-block;
-            text-decoration: none;
-            transition: background-color 0.2s;
-        }
-
-        .upload-btn:hover {
-            background-color: #7c3aed;
-        }
-
-        /* Uploaded Files Section */
-        .uploaded-files {
-            margin-top: 1.5rem;
-        }
-
-        .uploaded-files h3 {
-            font-size: 1.125rem;
-            font-weight: 500;
-            margin-bottom: 1rem;
-            color: #1f2937;
-        }
-
-        .files-grid {
-            display: grid;
-            grid-template-columns: 1fr;
-            gap: 1rem;
-        }
-
-        @media (min-width: 640px) {
-            .files-grid {
-                grid-template-columns: repeat(2, 1fr);
-            }
-        }
-
-        @media (min-width: 768px) {
-            .files-grid {
-                grid-template-columns: repeat(3, 1fr);
-            }
-        }
-
-        @media (min-width: 1024px) {
-            .files-grid {
-                grid-template-columns: repeat(4, 1fr);
-            }
-        }
-
-        /* File Card Styles */
-        .file-card {
-            background: #f9fafb;
-            padding: 1rem;
-            border-radius: 0.5rem;
-            border: 1px solid #e5e7eb;
-            display: flex;
-            align-items: center;
-            gap: 0.75rem;
-            transition: box-shadow 0.2s;
-        }
-
-        .file-card:hover {
-            box-shadow: 0 4px 6px -1px rgba(0, 0, 0, 0.1), 0 2px 4px -1px rgba(0, 0, 0, 0.06);
-        }
-
-        .file-icon {
-            flex-shrink: 0;
-            width: 2.5rem;
-            height: 2.5rem;
-            border-radius: 0.5rem;
-            display: flex;
-            align-items: center;
-            justify-content: center;
-        }
-
-        .file-icon svg {
-            width: 1.5rem;
-            height: 1.5rem;
-        }
-
-        .file-icon-image {
-            background: #dcfce7;
-        }
-
-        .file-icon-image svg {
-            color: #16a34a;
-        }
-
-        .file-icon-document {
-            background: #dbeafe;
-        }
-
-        .file-icon-document svg {
-            color: #2563eb;
-        }
-
-        .file-info {
-            flex: 1;
-            min-width: 0;
-        }
-
-        .file-name {
-            font-size: 0.875rem;
-            font-weight: 500;
-            white-space: nowrap;
-            overflow: hidden;
-            text-overflow: ellipsis;
-            margin: 0 0 0.25rem 0;
-            color: #111827;
-        }
-
-        .file-size {
-            font-size: 0.875rem;
-            color: #6b7280;
-            margin: 0;
-        }
-    </style>
->>>>>>> 60ddfb6e
-</head>
-<body>
-    <header class="header">
-        <div class="header-container">
-            <div class="header-content">
-                <div class="logo-section">
-                    <div class="logo-icon">
-                        <span>N</span>
-                    </div>
-                    <h1 class="logo-text">NIMBUS</h1>
-                </div>
-                <div class="search-container">
-                    <div class="search-wrapper">
-                        <div class="search-icon">
-                            🔍
-                        </div>
-                        <input 
-                            type="text" 
-                            id="searchBar" 
-                            class="search-input" 
-                            placeholder="Search files, folders, or content..."
-                        >
-                    </div>
-                </div>
-            </div>
-        </div>
-    </header>
-
-    <main class="main-content">
-        <div class="content-wrapper">
-            <h2 class="content-title">Your Files</h2>
-
-<<<<<<< HEAD
-    <!-- Main Content Area -->
-    <main class="max-w-7xl mx-auto px-4 sm:px-6 lg:px-8 py-8">
-        <div class="bg-white rounded-lg shadow-md p-6">
-            <h2 class="text-2xl font-semibold text-gray-800 mb-6">Your Files</h2>
-            
-            <!-- File Grid/List Area -->
-            <div id="fileArea" class="min-h-96 border-2 border-dashed border-gray-300 rounded-lg flex items-center justify-center">
-                <div class="text-center">
-                    <svg class="mx-auto h-12 w-12 text-gray-400" stroke="currentColor" fill="none" viewBox="0 0 48 48">
-                        <path d="M28 8H12a4 4 0 00-4 4v20m32-12v8m0 0v8a4 4 0 01-4 4H12a4 4 0 01-4-4v-4m32-4l-3.172-3.172a4 4 0 00-5.656 0L28 28M8 32l9.172-9.172a4 4 0 015.656 0L28 28m0 0l4 4m4-24h8m-4-4v8m-12 4h.02" stroke-width="2" stroke-linecap="round" stroke-linejoin="round"></path>
-                    </svg>
-                    <h3 class="mt-2 text-sm font-medium text-gray-900">No files uploaded</h3>
-                    <p class="mt-1 text-sm text-gray-500">Get started by uploading your first file.</p>
-                    <div class="mt-6 space-x-2">
-                        <select id="uploadService" class="border rounded px-2 py-1 text-sm">
-                            <option value="auto">Auto (most space)</option>
-                            <option value="dropbox">Dropbox</option>
-                            <option value="google_drive">Google Drive</option>
-                        </select>
-                        <button 
-                            id="uploadBtn2"
-                            class="bg-purple-600 text-white px-4 py-2 rounded-md hover:bg-purple-700 transition duration-200"
-                        >
-                            Upload File
-                        </button>
-                        <span id="indexProgress" class="text-xs text-gray-500 ml-2"></span>
-                    </div>
-                </div>
-=======
-            <div id="fileArea" class="file-area">
-                <svg stroke="currentColor" fill="none" viewBox="0 0 48 48" width="48" height="48">
-                    <path d="M28 8H12a4 4 0 00-4 4v20m32-12v8m0 0v8a4 4 0 01-4 4H12a4 4 0 01-4-4v-4m32-4l-3.172-3.172a4 4 0 00-5.656 0L28 28M8 32l9.172-9.172a4 4 0 015.656 0L28 28m0 0l4 4m4-24h8m-4-4v8m-12 4h.02"></path>
-                </svg>
-                <h3>No files uploaded</h3>
-                <p>Get started by uploading your first file.</p>
-                <label class="upload-btn">
-                    Upload Files
-                    <input type="file" id="fileInput" multiple accept="*/*" style="display: none;">
-                </label>
->>>>>>> 60ddfb6e
-            </div>
-
-            <div id="uploadedFiles" class="uploaded-files hidden">
-                <h3>Uploaded Files</h3>
-                <div id="filesList" class="files-grid"></div>
-            </div>
-        </div>
-    </main>
-
-    <script>
-        const API_BASE = (window.API_BASE_URL || 'http://localhost:8000');
-        const token = localStorage.getItem('access_token');
-        const tokenType = localStorage.getItem('token_type') || 'bearer';
-        const provider = localStorage.getItem('provider') || 'dropbox';
-
-        const fileInput = document.getElementById('fileInput');
-<<<<<<< HEAD
-        const uploadBtn = document.getElementById('uploadBtn');
-        const uploadBtn2 = document.getElementById('uploadBtn2');
-        const uploadService = document.getElementById('uploadService');
-        const indexProgress = document.getElementById('indexProgress');
-=======
->>>>>>> 60ddfb6e
-        const fileArea = document.getElementById('fileArea');
-        const uploadedFiles = document.getElementById('uploadedFiles');
-        const filesList = document.getElementById('filesList');
-        const searchBar = document.getElementById('searchBar');
-
-<<<<<<< HEAD
-        async function fetchConnectedServices() {
-            if (!token) return [];
-            try {
-                const resp = await fetch(`${API_BASE}/user/services`, { headers: { 'Authorization': `${tokenType} ${token}` } });
-                if (!resp.ok) return [];
-                const data = await resp.json();
-                return (data.services || []).filter(s => s.is_active).map(s => s.service_name);
-            } catch { return []; }
-        }
-
-        async function populateUploadTargets() {
-            const svcs = await fetchConnectedServices();
-            uploadService.innerHTML = '';
-            if (svcs.length === 0) {
-                indexProgress.textContent = 'No connected clouds. Go to Connections to link Google Drive or Dropbox.';
-                const a = document.createElement('a');
-                a.href = 'connections.html';
-                a.className = 'text-purple-600 underline ml-2';
-                a.textContent = 'Connect now';
-                indexProgress.appendChild(a);
-                return;
-            }
-            if (svcs.length > 1) {
-                const opt = document.createElement('option');
-                opt.value = 'auto'; opt.textContent = 'Auto (most space)';
-                uploadService.appendChild(opt);
-            }
-            for (const s of svcs) {
-                const opt = document.createElement('option');
-                opt.value = s; opt.textContent = (s === 'google_drive') ? 'Google Drive' : 'Dropbox';
-                uploadService.appendChild(opt);
-            }
-        }
-
-        // Upload button click handlers (local preview only)
-        if (uploadBtn) uploadBtn.addEventListener('click', () => fileInput.click());
-        uploadBtn2.addEventListener('click', async () => {
-            // Always allow picking a file; we will guide the user after selection if no service exists
-            fileInput.onchange = async (e) => {
-                const f = e.target.files[0];
-                if (!f) return;
-                try {
-                    const fd = new FormData();
-                    fd.append('service', uploadService?.value || 'auto');
-                    fd.append('file', f, f.name);
-                    const resp = await fetch(`${API_BASE}/services/upload-simple`, {
-                        method: 'POST',
-                        headers: token ? { 'Authorization': `${tokenType} ${token}` } : {},
-                        body: fd
-                    });
-                    const data = await resp.json();
-                    if (!resp.ok) {
-                        let msg = 'Upload failed';
-                        const d = data?.detail ?? data;
-                        if (typeof d === 'string') {
-                            msg = d;
-                        } else if (d && typeof d === 'object') {
-                            msg = d.message || JSON.stringify(d);
-                        }
-                        // If the backend says there are no connected services, guide user to connections
-                        if (typeof d === 'string' && d.toLowerCase().includes('no connected services')) {
-                            alert('No connected cloud services. Please connect Dropbox or Google Drive first.');
-                            window.location.href = 'connections.html';
-                            return;
-                        }
-                        throw new Error(msg);
-                    }
-                    // Upsert into IndexedDB with accurate identifiers
-                    await NimbusDB.upsertFiles([{ id: data.id || data.filename, name: data.filename, size: data.size, service: data.service, path: data.path || null }]);
-                    alert('Uploaded to ' + data.service + ': ' + data.filename);
-                } catch (err) {
-                    console.error('Upload error:', err);
-                    try {
-                        alert(err?.message || JSON.stringify(err));
-                    } catch {
-                        alert(String(err));
-                    }
-                } finally {
-                    fileInput.value = '';
-                }
-            };
-            fileInput.click();
-        });
-
-        // File input change handler (local preview only)
-=======
-        // File input change handler
->>>>>>> 60ddfb6e
-        fileInput.addEventListener('change', function(e) {
-            const files = Array.from(e.target.files);
-            if (files.length > 0) {
-                displayLocalFiles(files);
-                fileArea.classList.add('hidden');
-                uploadedFiles.classList.remove('hidden');
-            }
-        });
-
-        function displayLocalFiles(files) {
-            filesList.innerHTML = '';
-            files.forEach(file => {
-<<<<<<< HEAD
-                const fileCard = createLocalFileCard(file);
-                filesList.appendChild(fileCard);
-            });
-        }
-
-        function createLocalFileCard(file) {
-            const card = document.createElement('div');
-            card.className = 'bg-gray-50 p-4 rounded-lg border hover:shadow-md transition duration-200';
-            const isImage = file.type.startsWith('image/');
-            const fileSize = (file.size / 1024).toFixed(1) + ' KB';
-            card.innerHTML = `
-                <div class="flex items-center space-x-3">
-                    <div class="flex-shrink-0">
-=======
-                const card = document.createElement('div');
-                card.className = 'file-card';
-                
-                const isImage = file.type.startsWith('image/');
-                const fileSize = (file.size / 1024).toFixed(1) + ' KB';
-                
-                card.innerHTML = `
-                    <div class="file-icon ${isImage ? 'file-icon-image' : 'file-icon-document'}">
->>>>>>> 60ddfb6e
-                        ${isImage ? 
-                            `<svg fill="currentColor" viewBox="0 0 20 20">
-                                <path fill-rule="evenodd" d="M4 3a2 2 0 00-2 2v10a2 2 0 002 2h12a2 2 0 002-2V5a2 2 0 00-2-2H4zm12 12H4l4-8 3 6 2-4 3 6z" clip-rule="evenodd"></path>
-                            </svg>` :
-                            `<svg fill="currentColor" viewBox="0 0 20 20">
-                                <path fill-rule="evenodd" d="M4 4a2 2 0 012-2h4.586A2 2 0 0112 2.586L15.414 6A2 2 0 0116 7.414V16a2 2 0 01-2 2H6a2 2 0 01-2-2V4z" clip-rule="evenodd"></path>
-                            </svg>`
-                        }
-                    </div>
-                    <div class="file-info">
-                        <p class="file-name">${file.name}</p>
-                        <p class="file-size">${fileSize}</p>
-                    </div>
-<<<<<<< HEAD
-                </div>
-            `;
-            return card;
-=======
-                `;
-                
-                filesList.appendChild(card);
-            });
->>>>>>> 60ddfb6e
-        }
-
-        // Remote search against Dropbox via backend
-        async function searchRemote(term) {
-            if (!token) return;
-            const resp = await fetch(`${API_BASE}/services/search?service=${encodeURIComponent(provider)}&q=${encodeURIComponent(term)}`, {
-                headers: { 'Authorization': `${tokenType} ${token}` }
-            });
-            if (!resp.ok) {
-                const text = await resp.text();
-                throw new Error(`Search failed (${resp.status}): ${text}`);
-            }
-            const data = await resp.json();
-            const items = data.items || [];
-            filesList.innerHTML = '';
-            items.forEach(item => {
-                const card = document.createElement('div');
-                card.className = 'bg-gray-50 p-4 rounded-lg border hover:shadow-md transition duration-200';
-                card.innerHTML = `
-                    <div class="flex items-center space-x-3">
-                        <div class="flex-1 min-w-0">
-                            <p class="text-sm font-medium text-gray-900 truncate">${item.name || item.path}</p>
-                            <p class="text-sm text-gray-500">${item.path || ''}</p>
-                        </div>
-                    </div>`;
-                filesList.appendChild(card);
-            });
-            fileArea.classList.add('hidden');
-            uploadedFiles.classList.remove('hidden');
-        }
-
-        // Debounced search input; first search locally via IndexedDB, then optionally remote
-        let debounceId;
-        searchBar.addEventListener('input', function(e) {
-<<<<<<< HEAD
-            const term = e.target.value.trim();
-            clearTimeout(debounceId);
-            debounceId = setTimeout(async () => {
-                if (!term) return;
-                // Local search
-                try {
-                    const local = await NimbusDB.searchByName(term);
-                    renderLocalResults(local);
-                } catch {}
-                // Optional remote augmentation if we have token
-                if (token) {
-                    searchRemote(term).catch(err => console.error(err));
-=======
-            const searchTerm = e.target.value.toLowerCase();
-            const fileCards = filesList.children;
-            
-            Array.from(fileCards).forEach(card => {
-                const fileName = card.querySelector('.file-name').textContent.toLowerCase();
-                if (fileName.includes(searchTerm)) {
-                    card.style.display = 'flex';
-                } else {
-                    card.style.display = 'none';
->>>>>>> 60ddfb6e
-                }
-            }, 300);
-        });
-
-<<<<<<< HEAD
-        function renderLocalResults(items) {
-            filesList.innerHTML = '';
-            (items || []).forEach(item => {
-                const card = document.createElement('div');
-                card.className = 'bg-gray-50 p-4 rounded-lg border hover:shadow-md transition duration-200';
-                card.innerHTML = `
-                    <div class="flex items-center justify-between">
-                        <div class="min-w-0">
-                            <p class="text-sm font-medium text-gray-900 truncate">${item.name}</p>
-                            <p class="text-xs text-gray-500">${item.service}${item.path ? ' • ' + item.path : ''}</p>
-                        </div>
-                        <button class="text-purple-600 text-sm underline download-btn" data-service="${item.service}" data-id="${item.id || ''}" data-path="${item.path || ''}">Download</button>
-                    </div>`;
-                filesList.appendChild(card);
-            });
-            fileArea.classList.add('hidden');
-            uploadedFiles.classList.remove('hidden');
-            // Bind download buttons
-            for (const btn of filesList.querySelectorAll('.download-btn')) {
-                btn.addEventListener('click', async (e) => {
-                    const svc = e.currentTarget.getAttribute('data-service');
-                    const idAttr = e.currentTarget.getAttribute('data-id');
-                    const pathAttr = e.currentTarget.getAttribute('data-path');
-                    const fid = (svc === 'dropbox') ? pathAttr : idAttr;
-                    try {
-                        // Use backend streaming endpoint so Google works without public links
-                        const dl = `${API_BASE}/services/download?service=${encodeURIComponent(svc)}&file_id=${encodeURIComponent(fid)}`;
-                        window.open(dl, '_blank');
-                    } catch (err) { alert(err.message || err); }
-                });
-            }
-        }
-
-        // Populate upload targets on load
-        populateUploadTargets();
-
-        // Initial indexing after OAuth (fetch metadata and store locally)
-        (async function initialIndex() {
-            if (!token) return; // not logged in
-            indexProgress.textContent = 'Indexing…';
-            try {
-                // Get active services for the user
-                let activeServices = ['dropbox', 'google_drive'];
-                try {
-                    const resp = await fetch(`${API_BASE}/user/services`, { headers: { 'Authorization': `${tokenType} ${token}` } });
-                    const data = await resp.json();
-                    if (resp.ok && Array.isArray(data.services)) {
-                        activeServices = data.services.filter(s => s.is_active).map(s => s.service_name);
-                    }
-                } catch {}
-                // Iterate services and index a few pages each
-                for (const svc of activeServices) {
-                    try {
-                        let next = null; let pages = 0;
-                        do {
-                            const url = new URL(`${API_BASE}/services/list`);
-                            url.searchParams.set('service', svc);
-                            if (svc === 'dropbox' && next) url.searchParams.set('cursor', next);
-                            if (svc === 'google_drive' && next) url.searchParams.set('page_token', next);
-                            const resp = await fetch(url.toString(), { headers: { 'Authorization': `${tokenType} ${token}` } });
-                            if (!resp.ok) break;
-                            const data = await resp.json();
-                            await NimbusDB.upsertFiles(data.items || []);
-                            next = data.next || null;
-                            pages++;
-                            indexProgress.textContent = `Indexed ${pages} page(s) from ${svc}…`;
-                        } while (next && pages < 10);
-                    } catch (e) { console.warn('Index for', svc, 'failed', e); }
-                }
-                indexProgress.textContent = 'Index complete';
-            } catch (e) {
-                console.error('Indexing failed', e);
-                indexProgress.textContent = 'Indexing failed';
-            }
-        })();
-
-        // Drag and drop preview (unchanged)
-        fileArea.addEventListener('dragover', (e) => {
-=======
-        // Drag and drop functionality
-        fileArea.addEventListener('dragover', function(e) {
->>>>>>> 60ddfb6e
-            e.preventDefault();
-            fileArea.classList.add('drag-over');
-        });
-<<<<<<< HEAD
-        fileArea.addEventListener('dragleave', (e) => {
-=======
-
-        fileArea.addEventListener('dragleave', function(e) {
->>>>>>> 60ddfb6e
-            e.preventDefault();
-            fileArea.classList.remove('drag-over');
-        });
-<<<<<<< HEAD
-        fileArea.addEventListener('drop', (e) => {
-            e.preventDefault();
-            fileArea.classList.remove('border-purple-500', 'bg-purple-50');
-=======
-
-        fileArea.addEventListener('drop', function(e) {
-            e.preventDefault();
-            fileArea.classList.remove('drag-over');
-            
->>>>>>> 60ddfb6e
-            const files = Array.from(e.dataTransfer.files);
-            if (files.length > 0) {
-                displayLocalFiles(files);
-                fileArea.classList.add('hidden');
-                uploadedFiles.classList.remove('hidden');
-            }
-        });
-    </script>
-</body>
-</html>
+<!DOCTYPE html>
+<html lang="en">
+<head>
+    <meta charset="UTF-8">
+    <meta name="viewport" content="width=device-width, initial-scale=1.0">
+    <title>Dashboard - NIMBUS</title>
+    <style>
+        body {
+            background-color: #f3f4f6;
+            min-height: 100vh;
+            background-image: url('background.png');
+            margin: 0;
+            font-family: Arial, sans-serif;
+        }
+
+        .hidden {
+            display: none;
+        }
+
+        /* Header Styles */
+        .header {
+            background-color: white;
+            box-shadow: 0 1px 3px rgba(0, 0, 0, 0.1);
+        }
+
+        .header-container {
+            max-width: 80rem;
+            margin: 0 auto;
+            padding: 1rem;
+        }
+
+        .header-content {
+            display: flex;
+            justify-content: space-between;
+            align-items: center;
+            height: 4rem;
+        }
+
+        .logo-section {
+            display: flex;
+            align-items: center;
+            gap: 0.75rem;
+        }
+
+        .logo-icon {
+            width: 2.5rem;
+            height: 2.5rem;
+            background: #9333ea;
+            border-radius: 0.5rem;
+            display: flex;
+            align-items: center;
+            justify-content: center;
+        }
+
+        .logo-icon span {
+            color: white;
+            font-weight: bold;
+            font-size: 1.125rem;
+            font-family: 'Comic Sans MS', cursive;
+        }
+
+        .logo-text {
+            font-size: 1.25rem;
+            font-weight: bold;
+            color: #1f2937;
+            font-family: 'Comic Sans MS', cursive;
+        }
+
+        .search-container {
+            flex: 1;
+            max-width: 32rem;
+            margin: 0 2rem;
+        }
+
+        .search-wrapper {
+            position: relative;
+        }
+
+        .search-icon {
+            position: absolute;
+            top: 50%;
+            left: 0.75rem;
+            transform: translateY(-50%);
+            pointer-events: none;
+            color: #9ca3af;
+        }
+
+        .search-input {
+            width: 100%;
+            padding: 0.5rem 1rem 0.5rem 2.5rem;
+            border: 1px solid #d1d5db;
+            border-radius: 0.5rem;
+            font-size: 1rem;
+            box-sizing: border-box;
+        }
+
+        .search-input:focus {
+            outline: none;
+            box-shadow: 0 0 0 2px #a855f7;
+            border-color: #a855f7;
+        }
+
+        /* Main Content Styles */
+        .main-content {
+            max-width: 80rem;
+            margin: 0 auto;
+            padding: 2rem 1rem;
+        }
+
+        .content-wrapper {
+            background: rgba(196, 181, 253, 0.2);
+            border-radius: 0.5rem;
+            padding: 1.5rem;
+        }
+
+        .content-title {
+            font-size: 1.5rem;
+            font-weight: 600;
+            margin-bottom: 1.5rem;
+            color: #1f2937;
+        }
+
+        /* File Upload Area */
+        .file-area {
+            min-height: 24rem;
+            border: 2px dashed #d1d5db;
+            border-radius: 0.5rem;
+            display: flex;
+            align-items: center;
+            justify-content: center;
+            flex-direction: column;
+            text-align: center;
+            color: #6b7280;
+        }
+
+        .file-area.drag-over {
+            border-color: #a855f7;
+            background-color: #faf5ff;
+        }
+
+        .file-area h3 {
+            margin: 1rem 0 0.5rem 0;
+            font-size: 1rem;
+            font-weight: 500;
+            color: #111827;
+        }
+
+        .file-area p {
+            margin: 0 0 1.5rem 0;
+            font-size: 0.875rem;
+        }
+
+        .upload-btn {
+            background-color: #9333ea;
+            color: white;
+            padding: 0.5rem 1rem;
+            border-radius: 0.375rem;
+            cursor: pointer;
+            text-align: center;
+            display: inline-block;
+            text-decoration: none;
+            transition: background-color 0.2s;
+        }
+
+        .upload-btn:hover {
+            background-color: #7c3aed;
+        }
+
+        /* Uploaded Files Section */
+        .uploaded-files {
+            margin-top: 1.5rem;
+        }
+
+        .uploaded-files h3 {
+            font-size: 1.125rem;
+            font-weight: 500;
+            margin-bottom: 1rem;
+            color: #1f2937;
+        }
+
+        .files-grid {
+            display: grid;
+            grid-template-columns: 1fr;
+            gap: 1rem;
+        }
+
+        @media (min-width: 640px) {
+            .files-grid {
+                grid-template-columns: repeat(2, 1fr);
+            }
+        }
+
+        @media (min-width: 768px) {
+            .files-grid {
+                grid-template-columns: repeat(3, 1fr);
+            }
+        }
+
+        @media (min-width: 1024px) {
+            .files-grid {
+                grid-template-columns: repeat(4, 1fr);
+            }
+        }
+
+        /* File Card Styles */
+        .file-card {
+            background: #f9fafb;
+            padding: 1rem;
+            border-radius: 0.5rem;
+            border: 1px solid #e5e7eb;
+            display: flex;
+            align-items: center;
+            gap: 0.75rem;
+            transition: box-shadow 0.2s;
+        }
+
+        .file-card:hover {
+            box-shadow: 0 4px 6px -1px rgba(0, 0, 0, 0.1), 0 2px 4px -1px rgba(0, 0, 0, 0.06);
+        }
+
+        .file-icon {
+            flex-shrink: 0;
+            width: 2.5rem;
+            height: 2.5rem;
+            border-radius: 0.5rem;
+            display: flex;
+            align-items: center;
+            justify-content: center;
+        }
+
+        .file-icon svg {
+            width: 1.5rem;
+            height: 1.5rem;
+        }
+
+        .file-icon-image {
+            background: #dcfce7;
+        }
+
+        .file-icon-image svg {
+            color: #16a34a;
+        }
+
+        .file-icon-document {
+            background: #dbeafe;
+        }
+
+        .file-icon-document svg {
+            color: #2563eb;
+        }
+
+        .file-info {
+            flex: 1;
+            min-width: 0;
+        }
+
+        .file-name {
+            font-size: 0.875rem;
+            font-weight: 500;
+            white-space: nowrap;
+            overflow: hidden;
+            text-overflow: ellipsis;
+            margin: 0 0 0.25rem 0;
+            color: #111827;
+        }
+
+        .file-size {
+            font-size: 0.875rem;
+            color: #6b7280;
+            margin: 0;
+        }
+    </style>
+</head>
+<body>
+    <header class="header">
+        <div class="header-container">
+            <div class="header-content">
+                <div class="logo-section">
+                    <div class="logo-icon">
+                        <span>N</span>
+                    </div>
+                    <h1 class="logo-text">NIMBUS</h1>
+                </div>
+                <div class="search-container">
+                    <div class="search-wrapper">
+                        <div class="search-icon">
+                            🔍
+                        </div>
+                        <input 
+                            type="text" 
+                            id="searchBar" 
+                            class="search-input" 
+                            placeholder="Search files, folders, or content..."
+                        >
+                    </div>
+                </div>
+            </div>
+        </div>
+    </header>
+
+    <main class="main-content">
+        <div class="content-wrapper">
+            <h2 class="content-title">Your Files</h2>
+
+            <div id="fileArea" class="file-area">
+                <svg stroke="currentColor" fill="none" viewBox="0 0 48 48" width="48" height="48">
+                    <path d="M28 8H12a4 4 0 00-4 4v20m32-12v8m0 0v8a4 4 0 01-4 4H12a4 4 0 01-4-4v-4m32-4l-3.172-3.172a4 4 0 00-5.656 0L28 28M8 32l9.172-9.172a4 4 0 015.656 0L28 28m0 0l4 4m4-24h8m-4-4v8m-12 4h.02"></path>
+                </svg>
+                <h3>No files uploaded</h3>
+                <p>Get started by uploading your first file.</p>
+                <label class="upload-btn">
+                    Upload Files
+                    <input type="file" id="fileInput" multiple accept="*/*" style="display: none;">
+                </label>
+            </div>
+
+            <div id="uploadedFiles" class="uploaded-files hidden">
+                <h3>Uploaded Files</h3>
+                <div id="filesList" class="files-grid"></div>
+            </div>
+        </div>
+    </main>
+
+    <script>
+        const API_BASE = (window.API_BASE_URL || 'http://localhost:8000');
+        const token = localStorage.getItem('access_token');
+        const tokenType = localStorage.getItem('token_type') || 'bearer';
+        const provider = localStorage.getItem('provider') || 'dropbox';
+
+        const fileInput = document.getElementById('fileInput');
+        const fileArea = document.getElementById('fileArea');
+        const uploadedFiles = document.getElementById('uploadedFiles');
+        const filesList = document.getElementById('filesList');
+        const searchBar = document.getElementById('searchBar');
+
+        // File input change handler
+        fileInput.addEventListener('change', function(e) {
+            const files = Array.from(e.target.files);
+            if (files.length > 0) {
+                displayLocalFiles(files);
+                fileArea.classList.add('hidden');
+                uploadedFiles.classList.remove('hidden');
+            }
+        });
+
+        function displayLocalFiles(files) {
+            filesList.innerHTML = '';
+            files.forEach(file => {
+                const card = document.createElement('div');
+                card.className = 'file-card';
+                
+                const isImage = file.type.startsWith('image/');
+                const fileSize = (file.size / 1024).toFixed(1) + ' KB';
+                
+                card.innerHTML = `
+                    <div class="file-icon ${isImage ? 'file-icon-image' : 'file-icon-document'}">
+                        ${isImage ? 
+                            `<svg fill="currentColor" viewBox="0 0 20 20">
+                                <path fill-rule="evenodd" d="M4 3a2 2 0 00-2 2v10a2 2 0 002 2h12a2 2 0 002-2V5a2 2 0 00-2-2H4zm12 12H4l4-8 3 6 2-4 3 6z" clip-rule="evenodd"></path>
+                            </svg>` :
+                            `<svg fill="currentColor" viewBox="0 0 20 20">
+                                <path fill-rule="evenodd" d="M4 4a2 2 0 012-2h4.586A2 2 0 0112 2.586L15.414 6A2 2 0 0116 7.414V16a2 2 0 01-2 2H6a2 2 0 01-2-2V4z" clip-rule="evenodd"></path>
+                            </svg>`
+                        }
+                    </div>
+                    <div class="file-info">
+                        <p class="file-name">${file.name}</p>
+                        <p class="file-size">${fileSize}</p>
+                    </div>
+                `;
+                
+                filesList.appendChild(card);
+            });
+        }
+
+        // Remote search against Dropbox via backend
+        async function searchRemote(term) {
+            if (!token) return;
+            const resp = await fetch(`${API_BASE}/services/search?service=${encodeURIComponent(provider)}&q=${encodeURIComponent(term)}`, {
+                headers: { 'Authorization': `${tokenType} ${token}` }
+            });
+            if (!resp.ok) {
+                const text = await resp.text();
+                throw new Error(`Search failed (${resp.status}): ${text}`);
+            }
+            const data = await resp.json();
+            const items = data.items || [];
+            filesList.innerHTML = '';
+            items.forEach(item => {
+                const card = document.createElement('div');
+                card.className = 'bg-gray-50 p-4 rounded-lg border hover:shadow-md transition duration-200';
+                card.innerHTML = `
+                    <div class="flex items-center space-x-3">
+                        <div class="flex-1 min-w-0">
+                            <p class="text-sm font-medium text-gray-900 truncate">${item.name || item.path}</p>
+                            <p class="text-sm text-gray-500">${item.path || ''}</p>
+                        </div>
+                    </div>`;
+                filesList.appendChild(card);
+            });
+            fileArea.classList.add('hidden');
+            uploadedFiles.classList.remove('hidden');
+        }
+
+        // Debounced search input; first search locally via IndexedDB, then optionally remote
+        let debounceId;
+        searchBar.addEventListener('input', function(e) {
+            const searchTerm = e.target.value.toLowerCase();
+            const fileCards = filesList.children;
+            
+            Array.from(fileCards).forEach(card => {
+                const fileName = card.querySelector('.file-name').textContent.toLowerCase();
+                if (fileName.includes(searchTerm)) {
+                    card.style.display = 'flex';
+                } else {
+                    card.style.display = 'none';
+                }
+            });
+        });
+
+        // Drag and drop functionality
+        fileArea.addEventListener('dragover', function(e) {
+            e.preventDefault();
+            fileArea.classList.add('drag-over');
+        });
+
+        fileArea.addEventListener('dragleave', function(e) {
+            e.preventDefault();
+            fileArea.classList.remove('drag-over');
+        });
+
+        fileArea.addEventListener('drop', function(e) {
+            e.preventDefault();
+            fileArea.classList.remove('drag-over');
+            
+            const files = Array.from(e.dataTransfer.files);
+            if (files.length > 0) {
+                displayLocalFiles(files);
+                fileArea.classList.add('hidden');
+                uploadedFiles.classList.remove('hidden');
+            }
+        });
+    </script>
+</body>
+</html>