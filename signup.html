<!DOCTYPE html>
<html lang="en">
<head>
    <meta charset="UTF-8">
    <meta name="viewport" content="width=device-width, initial-scale=1.0">
    <title>Sign Up Page</title>
    <style>
        body {
            background-color: #a855f7;
            min-height: 100vh;
            display: flex;
            align-items: center;
            justify-content: center;
            background-image: url('background.png');
            margin: 0;
            font-family: Arial, sans-serif;
        }

        .signup-container {
            opacity: 0.75;
            padding: 2rem;
            border-radius: 0.5rem;
            box-shadow: 0 4px 6px -1px rgba(0, 0, 0, 0.1), 0 2px 4px -1px rgba(0, 0, 0, 0.06);
            width: 100%;
            max-width: 28rem;
            background-size: cover;
            background-position: center;
            background-repeat: no-repeat;
            background-image: url('https://th.bing.com/th/id/OIP.Rc3EtWxXPCtlTAvmrlEMkgHaJz?w=208&h=275&c=7&r=0&o=5&dpr=1.3&pid=1.7');
            box-sizing: border-box;
        }

        .header {
            text-align: center;
            margin-bottom: 2rem;
        }

        .header h1 {
            font-size: 1.5rem;
            font-weight: bold;
            color: white;
            margin: 0;
        }

        .form {
            display: flex;
            flex-direction: column;
            gap: 1.5rem;
        }

        .form-group {
            display: flex;
            flex-direction: column;
        }

        .form-label {
            display: block;
            font-size: 0.875rem;
            font-weight: 500;
            color: white;
            margin-bottom: 0.5rem;
        }

        .form-input {
            width: 100%;
            padding: 0.5rem 0.75rem;
            border: 1px solid black;
            border-radius: 0.375rem;
            font-size: 1rem;
            box-sizing: border-box;
        }

        .form-input:focus {
            outline: none;
            box-shadow: 0 0 0 2px #3b82f6;
            border-color: #3b82f6;
        }

        .signup-button {
            width: 100%;
            background-color: #9333ea;
            color: white;
            padding: 0.5rem 1rem;
            border-radius: 0.375rem;
            border: none;
            cursor: pointer;
            transition: background-color 0.2s;
            font-size: 1rem;
            text-decoration: none;
            display: block;
            text-align: center;
        }

        .button-container {
            display: flex;
            justify-content: center;
            width: 100%;
        }

        .signup-button:hover {
            background-color: #8b5cf6;
        }

        .signup-button:focus {
            outline: none;
            box-shadow: 0 0 0 2px #3b82f6, 0 0 0 4px rgba(59, 130, 246, 0.5);
        }

        .footer {
            text-align: center;
            margin-top: 1.5rem;
        }

        .footer p {
            font-size: 0.875rem;
            color: white;
            margin-bottom: 0.5rem;
            margin-top: 0;
        }

        .footer a {
            font-size: 0.875rem;
            color: #a5b4fc;
            text-decoration: none;
        }

        .footer a:hover {
            color: #c7d2fe;
            text-decoration: underline;
        }
    </style>
</head>
<body>
    <div class="signup-container">
        <div class="header">
            <h1>Sign Up</h1>
        </div>
        
<<<<<<< HEAD
        <form id="signupForm" class="space-y-6">
            <div>
                <label for="email" class="block text-sm font-medium text-white mb-2">
=======
        <form id="signupForm" class="form">
            <div class="form-group">
                <label for="username" class="form-label">
                    Username
                </label>
                <input 
                    type="text" 
                    id="username" 
                    name="username" 
                    required
                    class="form-input"
                    placeholder="Choose a username"
                >
            </div>

            <div class="form-group">
                <label for="email" class="form-label">
>>>>>>> 60ddfb6e
                    Email
                </label>
                <input 
                    type="email" 
                    id="email" 
                    name="email" 
                    required
                    class="form-input"
                    placeholder="Enter your email"
                >
            </div>
<<<<<<< HEAD
            
            <div>
                <label for="password" class="block text-sm font-medium text-white mb-2">
=======

            <div class="form-group">
                <label for="password" class="form-label">
>>>>>>> 60ddfb6e
                    Password
                </label>
                <input 
                    type="password" 
                    id="password" 
                    name="password" 
                    required
                    class="form-input"
                    placeholder="Create a password"
                >
            </div>

            <div class="form-group">
                <label for="confirmPassword" class="form-label">
                    Confirm Password
                </label>
                <input 
                    type="password" 
                    id="confirmPassword" 
                    name="confirmPassword" 
                    required
                    class="form-input"
                    placeholder="Confirm your password"
                >
            </div>
            
<<<<<<< HEAD
            <button 
                type="submit" 
                class="w-full bg-purple-600 text-white py-2 px-4 rounded-md hover:bg-violet-700 focus:outline-none focus:ring-2 focus:ring-blue-500 focus:ring-offset-2 transition duration-200">
                Sign Up
            </button>
=======
            <div class="button-container">    
                <a 
                    class="signup-button" 
                    href="dashboard.html">
                    Sign Up
                </a>
            </div>
>>>>>>> 60ddfb6e
        </form>
        
        <div class="footer">
            <p>Already have an account?</p>
            <a href="./login.html">
                Log in here
            </a>
        </div>
    </div>






    <script>
        const API_BASE = (window.API_BASE_URL || 'http://localhost:8000');
        document.getElementById('signupForm').addEventListener('submit', async function(e) {
            e.preventDefault();
            
<<<<<<< HEAD
            const email = document.getElementById('email').value.trim();
=======
            const email = document.getElementById('email').value;
            const username = document.getElementById('username').value;
>>>>>>> 60ddfb6e
            const password = document.getElementById('password').value;
            const confirmPassword = document.getElementById('confirmPassword').value;
            
            if (password !== confirmPassword) {
                alert('Passwords do not match!');
                return;
            }
<<<<<<< HEAD
            try {
                const resp = await fetch(`${API_BASE}/auth/register`, {
                    method: 'POST',
                    headers: { 'Content-Type': 'application/json' },
                    body: JSON.stringify({ email, password })
                });
                const data = await resp.json();
                if (!resp.ok) throw new Error(data.detail || 'Sign up failed');
                localStorage.setItem('access_token', data.access_token);
                localStorage.setItem('token_type', data.token_type || 'bearer');
                window.location.href = 'connections.html';
            } catch (err) {
                console.error(err);
                alert(err.message || err);
=======
            
            if (email && username && password && confirmPassword) {
                // Redirect to connections.html after successful validation
                window.location.href = 'connections.html';
            } else {
                alert('Please fill in all fields.');
>>>>>>> 60ddfb6e
            }
        });
    </script>
</body>
</html>
<|MERGE_RESOLUTION|>--- conflicted
+++ resolved
@@ -1,283 +1,242 @@
-<!DOCTYPE html>
-<html lang="en">
-<head>
-    <meta charset="UTF-8">
-    <meta name="viewport" content="width=device-width, initial-scale=1.0">
-    <title>Sign Up Page</title>
-    <style>
-        body {
-            background-color: #a855f7;
-            min-height: 100vh;
-            display: flex;
-            align-items: center;
-            justify-content: center;
-            background-image: url('background.png');
-            margin: 0;
-            font-family: Arial, sans-serif;
-        }
-
-        .signup-container {
-            opacity: 0.75;
-            padding: 2rem;
-            border-radius: 0.5rem;
-            box-shadow: 0 4px 6px -1px rgba(0, 0, 0, 0.1), 0 2px 4px -1px rgba(0, 0, 0, 0.06);
-            width: 100%;
-            max-width: 28rem;
-            background-size: cover;
-            background-position: center;
-            background-repeat: no-repeat;
-            background-image: url('https://th.bing.com/th/id/OIP.Rc3EtWxXPCtlTAvmrlEMkgHaJz?w=208&h=275&c=7&r=0&o=5&dpr=1.3&pid=1.7');
-            box-sizing: border-box;
-        }
-
-        .header {
-            text-align: center;
-            margin-bottom: 2rem;
-        }
-
-        .header h1 {
-            font-size: 1.5rem;
-            font-weight: bold;
-            color: white;
-            margin: 0;
-        }
-
-        .form {
-            display: flex;
-            flex-direction: column;
-            gap: 1.5rem;
-        }
-
-        .form-group {
-            display: flex;
-            flex-direction: column;
-        }
-
-        .form-label {
-            display: block;
-            font-size: 0.875rem;
-            font-weight: 500;
-            color: white;
-            margin-bottom: 0.5rem;
-        }
-
-        .form-input {
-            width: 100%;
-            padding: 0.5rem 0.75rem;
-            border: 1px solid black;
-            border-radius: 0.375rem;
-            font-size: 1rem;
-            box-sizing: border-box;
-        }
-
-        .form-input:focus {
-            outline: none;
-            box-shadow: 0 0 0 2px #3b82f6;
-            border-color: #3b82f6;
-        }
-
-        .signup-button {
-            width: 100%;
-            background-color: #9333ea;
-            color: white;
-            padding: 0.5rem 1rem;
-            border-radius: 0.375rem;
-            border: none;
-            cursor: pointer;
-            transition: background-color 0.2s;
-            font-size: 1rem;
-            text-decoration: none;
-            display: block;
-            text-align: center;
-        }
-
-        .button-container {
-            display: flex;
-            justify-content: center;
-            width: 100%;
-        }
-
-        .signup-button:hover {
-            background-color: #8b5cf6;
-        }
-
-        .signup-button:focus {
-            outline: none;
-            box-shadow: 0 0 0 2px #3b82f6, 0 0 0 4px rgba(59, 130, 246, 0.5);
-        }
-
-        .footer {
-            text-align: center;
-            margin-top: 1.5rem;
-        }
-
-        .footer p {
-            font-size: 0.875rem;
-            color: white;
-            margin-bottom: 0.5rem;
-            margin-top: 0;
-        }
-
-        .footer a {
-            font-size: 0.875rem;
-            color: #a5b4fc;
-            text-decoration: none;
-        }
-
-        .footer a:hover {
-            color: #c7d2fe;
-            text-decoration: underline;
-        }
-    </style>
-</head>
-<body>
-    <div class="signup-container">
-        <div class="header">
-            <h1>Sign Up</h1>
-        </div>
-        
-<<<<<<< HEAD
-        <form id="signupForm" class="space-y-6">
-            <div>
-                <label for="email" class="block text-sm font-medium text-white mb-2">
-=======
-        <form id="signupForm" class="form">
-            <div class="form-group">
-                <label for="username" class="form-label">
-                    Username
-                </label>
-                <input 
-                    type="text" 
-                    id="username" 
-                    name="username" 
-                    required
-                    class="form-input"
-                    placeholder="Choose a username"
-                >
-            </div>
-
-            <div class="form-group">
-                <label for="email" class="form-label">
->>>>>>> 60ddfb6e
-                    Email
-                </label>
-                <input 
-                    type="email" 
-                    id="email" 
-                    name="email" 
-                    required
-                    class="form-input"
-                    placeholder="Enter your email"
-                >
-            </div>
-<<<<<<< HEAD
-            
-            <div>
-                <label for="password" class="block text-sm font-medium text-white mb-2">
-=======
-
-            <div class="form-group">
-                <label for="password" class="form-label">
->>>>>>> 60ddfb6e
-                    Password
-                </label>
-                <input 
-                    type="password" 
-                    id="password" 
-                    name="password" 
-                    required
-                    class="form-input"
-                    placeholder="Create a password"
-                >
-            </div>
-
-            <div class="form-group">
-                <label for="confirmPassword" class="form-label">
-                    Confirm Password
-                </label>
-                <input 
-                    type="password" 
-                    id="confirmPassword" 
-                    name="confirmPassword" 
-                    required
-                    class="form-input"
-                    placeholder="Confirm your password"
-                >
-            </div>
-            
-<<<<<<< HEAD
-            <button 
-                type="submit" 
-                class="w-full bg-purple-600 text-white py-2 px-4 rounded-md hover:bg-violet-700 focus:outline-none focus:ring-2 focus:ring-blue-500 focus:ring-offset-2 transition duration-200">
-                Sign Up
-            </button>
-=======
-            <div class="button-container">    
-                <a 
-                    class="signup-button" 
-                    href="dashboard.html">
-                    Sign Up
-                </a>
-            </div>
->>>>>>> 60ddfb6e
-        </form>
-        
-        <div class="footer">
-            <p>Already have an account?</p>
-            <a href="./login.html">
-                Log in here
-            </a>
-        </div>
-    </div>
-
-
-
-
-
-
-    <script>
-        const API_BASE = (window.API_BASE_URL || 'http://localhost:8000');
-        document.getElementById('signupForm').addEventListener('submit', async function(e) {
-            e.preventDefault();
-            
-<<<<<<< HEAD
-            const email = document.getElementById('email').value.trim();
-=======
-            const email = document.getElementById('email').value;
-            const username = document.getElementById('username').value;
->>>>>>> 60ddfb6e
-            const password = document.getElementById('password').value;
-            const confirmPassword = document.getElementById('confirmPassword').value;
-            
-            if (password !== confirmPassword) {
-                alert('Passwords do not match!');
-                return;
-            }
-<<<<<<< HEAD
-            try {
-                const resp = await fetch(`${API_BASE}/auth/register`, {
-                    method: 'POST',
-                    headers: { 'Content-Type': 'application/json' },
-                    body: JSON.stringify({ email, password })
-                });
-                const data = await resp.json();
-                if (!resp.ok) throw new Error(data.detail || 'Sign up failed');
-                localStorage.setItem('access_token', data.access_token);
-                localStorage.setItem('token_type', data.token_type || 'bearer');
-                window.location.href = 'connections.html';
-            } catch (err) {
-                console.error(err);
-                alert(err.message || err);
-=======
-            
-            if (email && username && password && confirmPassword) {
-                // Redirect to connections.html after successful validation
-                window.location.href = 'connections.html';
-            } else {
-                alert('Please fill in all fields.');
->>>>>>> 60ddfb6e
-            }
-        });
-    </script>
-</body>
-</html>
+<!DOCTYPE html>
+<html lang="en">
+<head>
+    <meta charset="UTF-8">
+    <meta name="viewport" content="width=device-width, initial-scale=1.0">
+    <title>Sign Up Page</title>
+    <style>
+        body {
+            background-color: #a855f7;
+            min-height: 100vh;
+            display: flex;
+            align-items: center;
+            justify-content: center;
+            background-image: url('background.png');
+            margin: 0;
+            font-family: Arial, sans-serif;
+        }
+
+        .signup-container {
+            opacity: 0.75;
+            padding: 2rem;
+            border-radius: 0.5rem;
+            box-shadow: 0 4px 6px -1px rgba(0, 0, 0, 0.1), 0 2px 4px -1px rgba(0, 0, 0, 0.06);
+            width: 100%;
+            max-width: 28rem;
+            background-size: cover;
+            background-position: center;
+            background-repeat: no-repeat;
+            background-image: url('https://th.bing.com/th/id/OIP.Rc3EtWxXPCtlTAvmrlEMkgHaJz?w=208&h=275&c=7&r=0&o=5&dpr=1.3&pid=1.7');
+            box-sizing: border-box;
+        }
+
+        .header {
+            text-align: center;
+            margin-bottom: 2rem;
+        }
+
+        .header h1 {
+            font-size: 1.5rem;
+            font-weight: bold;
+            color: white;
+            margin: 0;
+        }
+
+        .form {
+            display: flex;
+            flex-direction: column;
+            gap: 1.5rem;
+        }
+
+        .form-group {
+            display: flex;
+            flex-direction: column;
+        }
+
+        .form-label {
+            display: block;
+            font-size: 0.875rem;
+            font-weight: 500;
+            color: white;
+            margin-bottom: 0.5rem;
+        }
+
+        .form-input {
+            width: 100%;
+            padding: 0.5rem 0.75rem;
+            border: 1px solid black;
+            border-radius: 0.375rem;
+            font-size: 1rem;
+            box-sizing: border-box;
+        }
+
+        .form-input:focus {
+            outline: none;
+            box-shadow: 0 0 0 2px #3b82f6;
+            border-color: #3b82f6;
+        }
+
+        .signup-button {
+            width: 100%;
+            background-color: #9333ea;
+            color: white;
+            padding: 0.5rem 1rem;
+            border-radius: 0.375rem;
+            border: none;
+            cursor: pointer;
+            transition: background-color 0.2s;
+            font-size: 1rem;
+            text-decoration: none;
+            display: block;
+            text-align: center;
+        }
+
+        .button-container {
+            display: flex;
+            justify-content: center;
+            width: 100%;
+        }
+
+        .signup-button:hover {
+            background-color: #8b5cf6;
+        }
+
+        .signup-button:focus {
+            outline: none;
+            box-shadow: 0 0 0 2px #3b82f6, 0 0 0 4px rgba(59, 130, 246, 0.5);
+        }
+
+        .footer {
+            text-align: center;
+            margin-top: 1.5rem;
+        }
+
+        .footer p {
+            font-size: 0.875rem;
+            color: white;
+            margin-bottom: 0.5rem;
+            margin-top: 0;
+        }
+
+        .footer a {
+            font-size: 0.875rem;
+            color: #a5b4fc;
+            text-decoration: none;
+        }
+
+        .footer a:hover {
+            color: #c7d2fe;
+            text-decoration: underline;
+        }
+    </style>
+</head>
+<body>
+    <div class="signup-container">
+        <div class="header">
+            <h1>Sign Up</h1>
+        </div>
+        
+        <form id="signupForm" class="form">
+            <div class="form-group">
+                <label for="username" class="form-label">
+                    Username
+                </label>
+                <input 
+                    type="text" 
+                    id="username" 
+                    name="username" 
+                    required
+                    class="form-input"
+                    placeholder="Choose a username"
+                >
+            </div>
+
+            <div class="form-group">
+                <label for="email" class="form-label">
+                    Email
+                </label>
+                <input 
+                    type="email" 
+                    id="email" 
+                    name="email" 
+                    required
+                    class="form-input"
+                    placeholder="Enter your email"
+                >
+            </div>
+
+            <div class="form-group">
+                <label for="password" class="form-label">
+                    Password
+                </label>
+                <input 
+                    type="password" 
+                    id="password" 
+                    name="password" 
+                    required
+                    class="form-input"
+                    placeholder="Create a password"
+                >
+            </div>
+
+            <div class="form-group">
+                <label for="confirmPassword" class="form-label">
+                    Confirm Password
+                </label>
+                <input 
+                    type="password" 
+                    id="confirmPassword" 
+                    name="confirmPassword" 
+                    required
+                    class="form-input"
+                    placeholder="Confirm your password"
+                >
+            </div>
+            
+            <div class="button-container">    
+                <a 
+                    class="signup-button" 
+                    href="dashboard.html">
+                    Sign Up
+                </a>
+            </div>
+        </form>
+        
+        <div class="footer">
+            <p>Already have an account?</p>
+            <a href="./login.html">
+                Log in here
+            </a>
+        </div>
+    </div>
+
+
+
+
+
+
+    <script>
+        const API_BASE = (window.API_BASE_URL || 'http://localhost:8000');
+        document.getElementById('signupForm').addEventListener('submit', async function(e) {
+            e.preventDefault();
+            
+            const email = document.getElementById('email').value;
+            const username = document.getElementById('username').value;
+            const password = document.getElementById('password').value;
+            const confirmPassword = document.getElementById('confirmPassword').value;
+            
+            if (password !== confirmPassword) {
+                alert('Passwords do not match!');
+                return;
+            }
+            
+            if (email && username && password && confirmPassword) {
+                // Redirect to connections.html after successful validation
+                window.location.href = 'connections.html';
+            } else {
+                alert('Please fill in all fields.');
+            }
+        });
+    </script>
+</body>
+</html>