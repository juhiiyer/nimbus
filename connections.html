--- conflicted
+++ resolved
@@ -1,310 +1,256 @@
-<!DOCTYPE html>
-<html lang="en">
-<head>
-    <meta charset="UTF-8">
-    <meta name="viewport" content="width=device-width, initial-scale=1.0">
-    <title>Connections</title>
-<<<<<<< HEAD
-    <script src="https://cdn.tailwindcss.com"></script>
-    <script src="./config.js"></script>
-=======
-    <style>
-        body {
-            background-color: #a855f7;
-            min-height: 100vh;
-            display: flex;
-            align-items: center;
-            justify-content: center;
-            background-image: url('background.png');
-            margin: 0;
-            font-family: Arial, sans-serif;
-        }
-
-        .container {
-            background-color: rgba(76, 29, 149, 0.6);
-            padding: 2rem;
-            border-radius: 0.5rem;
-            box-shadow: 0 4px 6px -1px rgba(0, 0, 0, 0.1), 0 2px 4px -1px rgba(0, 0, 0, 0.06);
-            width: 100%;
-            max-width: 42rem;
-        }
-
-        .header {
-            text-align: center;
-            margin-bottom: 2rem;
-        }
-
-        .header h1 {
-            font-size: 1.875rem;
-            font-weight: bold;
-            color: white;
-            margin: 0;
-        }
-
-        .header p {
-            color: #e9d5ff;
-            margin-top: 0.5rem;
-            margin-bottom: 0;
-        }
-
-        .sections {
-            display: flex;
-            flex-direction: column;
-            gap: 2rem;
-        }
-
-        .section {
-            background-color: rgba(255, 255, 255, 0.2);
-            padding: 1.5rem;
-            border-radius: 0.5rem;
-        }
-
-        .section h2 {
-            font-size: 1.25rem;
-            font-weight: 600;
-            color: white;
-            margin-bottom: 1rem;
-            margin-top: 0;
-        }
-
-        .section-content {
-            display: flex;
-            flex-direction: column;
-            gap: 1rem;
-        }
-
-        .input-wrapper {
-            margin: 0;
-        }
-
-        .input-field {
-            width: 100%;
-            padding: 0.5rem 0.75rem;
-            border: 1px solid #ddd6fe;
-            border-radius: 0.375rem;
-            background-color: white;
-            font-size: 1rem;
-            box-sizing: border-box;
-        }
-
-        .input-field:focus {
-            outline: none;
-            border-color: #3b82f6;
-            box-shadow: 0 0 0 2px rgba(59, 130, 246, 0.5);
-        }
-
-        .connect-btn {
-            padding: 0.5rem 1rem;
-            border-radius: 0.375rem;
-            color: white;
-            border: none;
-            cursor: pointer;
-            transition: background-color 0.2s;
-            font-size: 1rem;
-        }
-
-        .dropbox-btn {
-            background-color: #8125eb;
-        }
-
-        .dropbox-btn:hover {
-            background-color: #8125eb;
-        }
-
-        .google-btn {
-            background-color: #8125eb;
-        }
-
-        .google-btn:hover {
-            background-color: #8125eb;
-        }
-
-        .footer {
-            text-align: center;
-            margin-top: 2rem;
-        }
-
-        .footer a {
-            font-size: 0.875rem;
-            color: #e9d5ff;
-            text-decoration: none;
-        }
-
-        .footer a:hover {
-            color: white;
-            text-decoration: underline;
-        }
-
-        .next-footer {
-            text-align: center;
-            margin-top: 4rem;
-        }
-
-        .next-footer a {
-            color: #e9d5ff;
-            text-decoration: none;
-        }
-
-        .next-footer a:hover {
-            text-decoration: underline;
-        }
-    </style>
->>>>>>> 60ddfb6e
-</head>
-<body>
-    <div class="container">
-        <div class="header">
-            <h1>Account Connections</h1>
-            <p>Connect your drives and make One BIG CLUB HOUSE!!!</p>
-        </div>
-        
-        <div class="sections">
-            <!-- drop box Section -->
-            <div class="section">
-                <h2>DropBox</h2>
-                <div class="section-content">
-                    <div class="input-wrapper">
-                        <input 
-                            type="email" 
-                            id="dropbox-account" 
-                            name="dropbox-account" 
-                            class="input-field"
-                            placeholder="Enter your DropBox email"
-                        >
-                    </div>
-<<<<<<< HEAD
-                    <button id="connect-onedrive" class="bg-blue-600 text-white px-4 py-2 rounded-md hover:bg-blue-700 transition duration-200">
-                        Connect OneDrive
-=======
-                    <button class="connect-btn dropbox-btn">
-                        Connect DropBox
->>>>>>> 60ddfb6e
-                    </button>
-                </div>
-            </div>
-
-            <!-- Google Drive Section -->
-            <div class="section">
-                <h2>Google Drive</h2>
-                <div class="section-content">
-                    <div class="input-wrapper">
-                        <input 
-                            type="email" 
-                            id="googledrive-account" 
-                            name="googledrive-account" 
-                            class="input-field"
-                            placeholder="Google account"
-                        >
-                    </div>
-<<<<<<< HEAD
-                    <div class="space-x-2">
-                        <button id="connect-google-pkce" class="bg-green-600 text-white px-4 py-2 rounded-md hover:bg-green-700 transition duration-200">
-                            Connect Google Drive
-                        </button>
-                    </div>
-                </div>
-            </div>
-            <!-- Dropbox Section -->
-            <div class="bg-white bg-opacity-20 p-6 rounded-lg">
-                <h2 class="text-xl font-semibold text-white mb-4">Dropbox</h2>
-                <div class="space-y-4">
-                    <div>
-                        <input 
-                            type="email" 
-                            id="dropbox-account" 
-                            name="dropbox-account" 
-                            class="w-full px-3 py-2 border border-purple-200 rounded-md focus:outline-none focus:ring-2 focus:ring-blue-500 focus:border-blue-500 bg-white"
-                            placeholder="Dropbox account (optional)"
-                        >
-                    </div>
-                    <button id="connect-dropbox" class="bg-indigo-600 text-white px-4 py-2 rounded-md hover:bg-indigo-700 transition duration-200">
-                        Connect Dropbox
-=======
-                    <button class="connect-btn google-btn">
-                        Connect Google Drive
->>>>>>> 60ddfb6e
-                    </button>
-                </div>
-            </div>
-        </div>
-        
-<<<<<<< HEAD
-        <div class="text-center mt-8 space-x-4">
-            <a href="login.html" class="text-sm text-purple-100 hover:text-white hover:underline">
-=======
-        <div class="footer">
-            <a href="login.html">
->>>>>>> 60ddfb6e
-                Back to Login
-            </a>
-            <a href="dashboard.html" class="text-sm text-white bg-purple-600 hover:bg-purple-700 px-3 py-1 rounded">
-                Done
-            </a>
-        </div>
-        <div class="next-footer">
-            <a href="dashboard.html">next</a>
-        </div>
-    </div>
-
-    <script>
-<<<<<<< HEAD
-        const API_BASE = (window.API_BASE_URL || 'http://localhost:8000');
-
-        // OneDrive (placeholder)
-        document.getElementById('connect-onedrive').addEventListener('click', function() {
-            const onedriveAccount = document.getElementById('onedrive-account').value;
-            if (!onedriveAccount) {
-                alert('Please enter your OneDrive account email.');
-                return;
-            }
-            alert('OneDrive OAuth is not implemented yet in this UI. Use Google Drive below.');
-        });
-
-
-        // Google via Web Redirect (PKCE)
-        document.getElementById('connect-google-pkce').addEventListener('click', async function() {
-            try {
-                const resp = await fetch(`${API_BASE}/auth/google/login`);
-                if (!resp.ok) {
-                    const t = await resp.text();
-                    throw new Error(`Failed to initiate Google OAuth (${resp.status}): ${t}`);
-                }
-                const data = await resp.json();
-                if (!data.auth_url) throw new Error('Backend did not return an auth_url');
-                window.location.href = data.auth_url;
-            } catch (err) {
-                console.error(err);
-                alert('Could not start Google OAuth: ' + (err?.message || err));
-=======
-        // dropbox connection
-        document.querySelector('button:nth-of-type(1)').addEventListener('click', function() {
-            const dropboxAccount = document.getElementById('dropbox-account').value;
-            if (dropboxAccount) {
-                alert('Dropbox connection would be implemented here!\nAccount: ' + dropboxAccount);
-            } else {
-                alert('Please enter your Dropbox account email.');
->>>>>>> 60ddfb6e
-            }
-        });
-
-        // Dropbox -> fetch backend auth URL and redirect to Dropbox consent screen
-        document.getElementById('connect-dropbox').addEventListener('click', async function() {
-            try {
-                const resp = await fetch(`${API_BASE}/auth/dropbox/login`);
-                if (!resp.ok) {
-                    const text = await resp.text();
-                    throw new Error(`Failed to initiate Dropbox OAuth (${resp.status}): ${text}`);
-                }
-                const data = await resp.json();
-                if (!data.auth_url) {
-                    throw new Error('Backend did not return an auth_url');
-                }
-                window.location.href = data.auth_url;
-            } catch (err) {
-                console.error(err);
-                alert('Could not start Dropbox OAuth: ' + (err?.message || err));
-            }
-        });
-    </script>
-</body>
-</html>
+<!DOCTYPE html>
+<html lang="en">
+<head>
+    <meta charset="UTF-8">
+    <meta name="viewport" content="width=device-width, initial-scale=1.0">
+    <title>Connections</title>
+    <style>
+        body {
+            background-color: #a855f7;
+            min-height: 100vh;
+            display: flex;
+            align-items: center;
+            justify-content: center;
+            background-image: url('background.png');
+            margin: 0;
+            font-family: Arial, sans-serif;
+        }
+
+        .container {
+            background-color: rgba(76, 29, 149, 0.6);
+            padding: 2rem;
+            border-radius: 0.5rem;
+            box-shadow: 0 4px 6px -1px rgba(0, 0, 0, 0.1), 0 2px 4px -1px rgba(0, 0, 0, 0.06);
+            width: 100%;
+            max-width: 42rem;
+        }
+
+        .header {
+            text-align: center;
+            margin-bottom: 2rem;
+        }
+
+        .header h1 {
+            font-size: 1.875rem;
+            font-weight: bold;
+            color: white;
+            margin: 0;
+        }
+
+        .header p {
+            color: #e9d5ff;
+            margin-top: 0.5rem;
+            margin-bottom: 0;
+        }
+
+        .sections {
+            display: flex;
+            flex-direction: column;
+            gap: 2rem;
+        }
+
+        .section {
+            background-color: rgba(255, 255, 255, 0.2);
+            padding: 1.5rem;
+            border-radius: 0.5rem;
+        }
+
+        .section h2 {
+            font-size: 1.25rem;
+            font-weight: 600;
+            color: white;
+            margin-bottom: 1rem;
+            margin-top: 0;
+        }
+
+        .section-content {
+            display: flex;
+            flex-direction: column;
+            gap: 1rem;
+        }
+
+        .input-wrapper {
+            margin: 0;
+        }
+
+        .input-field {
+            width: 100%;
+            padding: 0.5rem 0.75rem;
+            border: 1px solid #ddd6fe;
+            border-radius: 0.375rem;
+            background-color: white;
+            font-size: 1rem;
+            box-sizing: border-box;
+        }
+
+        .input-field:focus {
+            outline: none;
+            border-color: #3b82f6;
+            box-shadow: 0 0 0 2px rgba(59, 130, 246, 0.5);
+        }
+
+        .connect-btn {
+            padding: 0.5rem 1rem;
+            border-radius: 0.375rem;
+            color: white;
+            border: none;
+            cursor: pointer;
+            transition: background-color 0.2s;
+            font-size: 1rem;
+        }
+
+        .dropbox-btn {
+            background-color: #8125eb;
+        }
+
+        .dropbox-btn:hover {
+            background-color: #8125eb;
+        }
+
+        .google-btn {
+            background-color: #8125eb;
+        }
+
+        .google-btn:hover {
+            background-color: #8125eb;
+        }
+
+        .footer {
+            text-align: center;
+            margin-top: 2rem;
+        }
+
+        .footer a {
+            font-size: 0.875rem;
+            color: #e9d5ff;
+            text-decoration: none;
+        }
+
+        .footer a:hover {
+            color: white;
+            text-decoration: underline;
+        }
+
+        .next-footer {
+            text-align: center;
+            margin-top: 4rem;
+        }
+
+        .next-footer a {
+            color: #e9d5ff;
+            text-decoration: none;
+        }
+
+        .next-footer a:hover {
+            text-decoration: underline;
+        }
+    </style>
+</head>
+<body>
+    <div class="container">
+        <div class="header">
+            <h1>Account Connections</h1>
+            <p>Connect your drives and make One BIG CLUB HOUSE!!!</p>
+        </div>
+        
+        <div class="sections">
+            <!-- drop box Section -->
+            <div class="section">
+                <h2>DropBox</h2>
+                <div class="section-content">
+                    <div class="input-wrapper">
+                        <input 
+                            type="email" 
+                            id="dropbox-account" 
+                            name="dropbox-account" 
+                            class="input-field"
+                            placeholder="Enter your DropBox email"
+                        >
+                    </div>
+                    <button class="connect-btn dropbox-btn">
+                        Connect DropBox
+                    </button>
+                </div>
+            </div>
+
+            <!-- Google Drive Section -->
+            <div class="section">
+                <h2>Google Drive</h2>
+                <div class="section-content">
+                    <div class="input-wrapper">
+                        <input 
+                            type="email" 
+                            id="googledrive-account" 
+                            name="googledrive-account" 
+                            class="input-field"
+                            placeholder="Google account"
+                        >
+                    </div>
+                    <button class="connect-btn google-btn">
+                        Connect Google Drive
+                    </button>
+                </div>
+            </div>
+        </div>
+        
+        <div class="footer">
+            <a href="login.html">
+                Back to Login
+            </a>
+        </div>
+        <div class="next-footer">
+            <a href="dashboard.html">next</a>
+        </div>
+    </div>
+
+    <script>
+        // dropbox connection
+        document.querySelector('button:nth-of-type(1)').addEventListener('click', function() {
+            const dropboxAccount = document.getElementById('dropbox-account').value;
+            if (dropboxAccount) {
+                alert('Dropbox connection would be implemented here!\nAccount: ' + dropboxAccount);
+            } else {
+                alert('Please enter your Dropbox account email.');
+            }
+            alert('OneDrive OAuth is not implemented yet in this UI. Use Google Drive below.');
+        });
+
+
+        // Google via Web Redirect (PKCE)
+        document.getElementById('connect-google-pkce').addEventListener('click', async function() {
+            try {
+                const resp = await fetch(`${API_BASE}/auth/google/login`);
+                if (!resp.ok) {
+                    const t = await resp.text();
+                    throw new Error(`Failed to initiate Google OAuth (${resp.status}): ${t}`);
+                }
+                const data = await resp.json();
+                if (!data.auth_url) throw new Error('Backend did not return an auth_url');
+                window.location.href = data.auth_url;
+            } catch (err) {
+                console.error(err);
+                alert('Could not start Google OAuth: ' + (err?.message || err));
+            }
+        });
+
+        // Dropbox -> fetch backend auth URL and redirect to Dropbox consent screen
+        document.getElementById('connect-dropbox').addEventListener('click', async function() {
+            try {
+                const resp = await fetch(`${API_BASE}/auth/dropbox/login`);
+                if (!resp.ok) {
+                    const text = await resp.text();
+                    throw new Error(`Failed to initiate Dropbox OAuth (${resp.status}): ${text}`);
+                }
+                const data = await resp.json();
+                if (!data.auth_url) {
+                    throw new Error('Backend did not return an auth_url');
+                }
+                window.location.href = data.auth_url;
+            } catch (err) {
+                console.error(err);
+                alert('Could not start Dropbox OAuth: ' + (err?.message || err));
+            }
+        });
+    </script>
+</body>
+</html>